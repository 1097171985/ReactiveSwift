import Result
import Foundation

extension Signal {
	/// Represents a signal event.
	///
	/// Signals must conform to the grammar:
	/// `value* (failed | completed | interrupted)?`
	public enum Event {
		/// A value provided by the signal.
		case value(Value)

		/// The signal terminated because of an error. No further events will be
		/// received.
		case failed(Error)

		/// The signal successfully terminated. No further events will be received.
		case completed

		/// Event production on the signal has been interrupted. No further events
		/// will be received.
		///
		/// - important: This event does not signify the successful or failed
		///              completion of the signal.
		case interrupted

		/// Whether this event is a completed event.
		public var isCompleted: Bool {
			switch self {
			case .completed:
				return true

			case .value, .failed, .interrupted:
				return false
			}
		}

		/// Whether this event indicates signal termination (i.e., that no further
		/// events will be received).
		public var isTerminating: Bool {
			switch self {
			case .value:
				return false

			case .failed, .completed, .interrupted:
				return true
			}
		}

		/// Lift the given closure over the event's value.
		///
		/// - important: The closure is called only on `value` type events.
		///
		/// - parameters:
		///   - f: A closure that accepts a value and returns a new value
		///
		/// - returns: An event with function applied to a value in case `self` is a
		///            `value` type of event.
		public func map<U>(_ f: (Value) -> U) -> Signal<U, Error>.Event {
			switch self {
			case let .value(value):
				return .value(f(value))

			case let .failed(error):
				return .failed(error)

			case .completed:
				return .completed

			case .interrupted:
				return .interrupted
			}
		}

		/// Lift the given closure over the event's error.
		///
		/// - important: The closure is called only on failed type event.
		///
		/// - parameters:
		///   - f: A closure that accepts an error object and returns
		///        a new error object
		///
		/// - returns: An event with function applied to an error object in case
		///            `self` is a `.Failed` type of event.
		public func mapError<F>(_ f: (Error) -> F) -> Signal<Value, F>.Event {
			switch self {
			case let .value(value):
				return .value(value)

			case let .failed(error):
				return .failed(f(error))

			case .completed:
				return .completed

			case .interrupted:
				return .interrupted
			}
		}

		/// Unwrap the contained `value` value.
		public var value: Value? {
			if case let .value(value) = self {
				return value
			} else {
				return nil
			}
		}

		/// Unwrap the contained `Error` value.
		public var error: Error? {
			if case let .failed(error) = self {
				return error
			} else {
				return nil
			}
		}
	}
}

extension Signal.Event where Value: Equatable, Error: Equatable {
	public static func == (lhs: Signal<Value, Error>.Event, rhs: Signal<Value, Error>.Event) -> Bool {
		switch (lhs, rhs) {
		case let (.value(left), .value(right)):
			return left == right

		case let (.failed(left), .failed(right)):
			return left == right

		case (.completed, .completed):
			return true

		case (.interrupted, .interrupted):
			return true

		default:
			return false
		}
	}
}

extension Signal.Event: CustomStringConvertible {
	public var description: String {
		switch self {
		case let .value(value):
			return "VALUE \(value)"

		case let .failed(error):
			return "FAILED \(error)"

		case .completed:
			return "COMPLETED"

		case .interrupted:
			return "INTERRUPTED"
		}
	}
}

/// Event protocol for constraining signal extensions
public protocol EventProtocol {
	/// The value type of an event.
	associatedtype Value
	/// The error type of an event. If errors aren't possible then `NoError` can
	/// be used.
	associatedtype Error: Swift.Error
	/// Extracts the event from the receiver.
	var event: Signal<Value, Error>.Event { get }
}

extension Signal.Event: EventProtocol {
	public var event: Signal<Value, Error>.Event {
		return self
	}
}

extension Signal.Event {
<<<<<<< HEAD
	/// Event Transformation
	///
	/// Given an output sink and a upstream lifetime, an event transformation
	/// yields an input sink which, for every event received, evaluates certain
	/// side effects that emits zero or more events to the given output sink.
	///
	/// Operators are obliged to maintain:
	///
	/// 1. Serial event order
	///    The outcome need not be synchronously emitted, but every event must
	///    be delivered exclusively in serial order.
	///
	/// 2. No side effect upon interruption.
	///    The operator must not perform any side effect upon receving `interrupted`.
	///
	/// When implementing operators with event transformations, one must
	/// acknowledge that the output sink is not necessarily synchronized.
	internal typealias Transformation<U, E: Swift.Error> = (@escaping Signal<U, E>.Observer.Action) -> Signal<Value, Error>.Observer.Action

	// Examples of ineligible operators (for now):
	//
	// 1. `timeout`
	//    This operator forwards the `failed` event on a different scheduler.
	//
	// 2. `combineLatest`
	//    This operator applies to two or more streams.
	//
	// 3. `SignalProducer.then`
	//    This operator starts a second stream when the first stream completes.
	//
	// 4. `on`
	//    This operator performs side effect upon interruption.
}
=======
	internal typealias Transformation<U, E: Swift.Error> = (@escaping Signal<U, E>.Observer.Action, Lifetime) -> Signal<Value, Error>.Observer.Action
>>>>>>> feac4d5c

extension Signal.Event {
	internal static func filter(_ isIncluded: @escaping (Value) -> Bool) -> Transformation<Value, Error> {
		return { action, _ in
			return { event in
				switch event {
				case let .value(value):
					if isIncluded(value) {
						action(.value(value))
					}

				case .completed:
					action(.completed)

				case let .failed(error):
					action(.failed(error))

				case .interrupted:
					action(.interrupted)
				}
			}
		}
	}

	internal static func filterMap<U>(_ transform: @escaping (Value) -> U?) -> Transformation<U, Error> {
		return { action, _ in
			return { event in
				switch event {
				case let .value(value):
					if let newValue = transform(value) {
						action(.value(newValue))
					}

				case .completed:
					action(.completed)

				case let .failed(error):
					action(.failed(error))

				case .interrupted:
					action(.interrupted)
				}
			}
		}
	}

	internal static func map<U>(_ transform: @escaping (Value) -> U) -> Transformation<U, Error> {
		return { action, _ in
			return { event in
				switch event {
				case let .value(value):
					action(.value(transform(value)))

				case .completed:
					action(.completed)

				case let .failed(error):
					action(.failed(error))

				case .interrupted:
					action(.interrupted)
				}
			}
		}
	}

	internal static func mapError<E>(_ transform: @escaping (Error) -> E) -> Transformation<Value, E> {
		return { action, _ in
			return { event in
				switch event {
				case let .value(value):
					action(.value(value))

				case .completed:
					action(.completed)

				case let .failed(error):
					action(.failed(transform(error)))

				case .interrupted:
					action(.interrupted)
				}
			}
		}
	}

	internal static var materialize: Transformation<Signal<Value, Error>.Event, NoError> {
		return { action, _ in
			return { event in
				action(.value(event))

				switch event {
				case .interrupted:
					action(.interrupted)

				case .completed, .failed:
					action(.completed)

				case .value:
					break
				}
			}
		}
	}

	internal static func attemptMap<U>(_ transform: @escaping (Value) -> Result<U, Error>) -> Transformation<U, Error> {
		return { action, _ in
			return { event in
				switch event {
				case let .value(value):
					switch transform(value) {
					case let .success(value):
						action(.value(value))
					case let .failure(error):
						action(.failed(error))
					}
				case let .failed(error):
					action(.failed(error))
				case .completed:
					action(.completed)
				case .interrupted:
					action(.interrupted)
				}
			}
		}
	}

	internal static func attempt(_ action: @escaping (Value) -> Result<(), Error>) -> Transformation<Value, Error> {
		return attemptMap { value -> Result<Value, Error> in
			return action(value).map { _ in value }
		}
	}
}

extension Signal.Event where Error == AnyError {
	internal static func attempt(_ action: @escaping (Value) throws -> Void) -> Transformation<Value, AnyError> {
		return attemptMap { value in
			try action(value)
			return value
		}
	}

	internal static func attemptMap<U>(_ transform: @escaping (Value) throws -> U) -> Transformation<U, AnyError> {
		return attemptMap { value in
			ReactiveSwift.materialize { try transform(value) }
		}
	}
}

extension Signal.Event {
	internal static func take(first count: Int) -> Transformation<Value, Error> {
		assert(count >= 1)

		return { action, _ in
			var taken = 0

			return { event in
				guard let value = event.value else {
					action(event)
					return
				}

				if taken < count {
					taken += 1
					action(.value(value))
				}

				if taken == count {
					action(.completed)
				}
			}
		}
	}

	internal static func take(last count: Int) -> Transformation<Value, Error> {
		return { action, _ in
			var buffer: [Value] = []
			buffer.reserveCapacity(count)

			return { event in
				switch event {
				case let .value(value):
					// To avoid exceeding the reserved capacity of the buffer,
					// we remove then add. Remove elements until we have room to
					// add one more.
					while (buffer.count + 1) > count {
						buffer.remove(at: 0)
					}

					buffer.append(value)
				case let .failed(error):
					action(.failed(error))
				case .completed:
					buffer.forEach { action(.value($0)) }
					action(.completed)
				case .interrupted:
					action(.interrupted)
				}
			}
		}
	}

	internal static func take(while shouldContinue: @escaping (Value) -> Bool) -> Transformation<Value, Error> {
		return { action, _ in
			return { event in
				if let value = event.value, !shouldContinue(value) {
					action(.completed)
				} else {
					action(event)
				}
			}
		}
	}

	internal static func skip(first count: Int) -> Transformation<Value, Error> {
		precondition(count > 0)

		return { action, _ in
			var skipped = 0

			return { event in
				if case .value = event, skipped < count {
					skipped += 1
				} else {
					action(event)
				}
			}
		}
	}

	internal static func skip(while shouldContinue: @escaping (Value) -> Bool) -> Transformation<Value, Error> {
		return { action, _ in
			var isSkipping = true

			return { event in
				switch event {
				case let .value(value):
					isSkipping = isSkipping && shouldContinue(value)
					if !isSkipping {
						fallthrough
					}

				case .failed, .completed, .interrupted:
					action(event)
				}
			}
		}
	}
}

extension Signal.Event where Value: EventProtocol {
	internal static var dematerialize: Transformation<Value.Value, Value.Error> {
		return { action, _ in
			return { event in
				switch event {
				case let .value(innerEvent):
					action(innerEvent.event)

				case .failed:
					fatalError("NoError is impossible to construct")

				case .completed:
					action(.completed)

				case .interrupted:
					action(.interrupted)
				}
			}
		}
	}
}

extension Signal.Event where Value: OptionalProtocol {
	internal static var skipNil: Transformation<Value.Wrapped, Error> {
		return filterMap { $0.optional }
	}
}

/// A reference type which wraps an array to auxiliate the collection of values
/// for `collect` operator.
private final class CollectState<Value> {
	var values: [Value] = []

	/// Collects a new value.
	func append(_ value: Value) {
		values.append(value)
	}

	/// Check if there are any items remaining.
	///
	/// - note: This method also checks if there weren't collected any values
	///         and, in that case, it means an empty array should be sent as the
	///         result of collect.
	var isEmpty: Bool {
		/// We use capacity being zero to determine if we haven't collected any
		/// value since we're keeping the capacity of the array to avoid
		/// unnecessary and expensive allocations). This also guarantees
		/// retro-compatibility around the original `collect()` operator.
		return values.isEmpty && values.capacity > 0
	}

	/// Removes all values previously collected if any.
	func flush() {
		// Minor optimization to avoid consecutive allocations. Can
		// be useful for sequences of regular or similar size and to
		// track if any value was ever collected.
		values.removeAll(keepingCapacity: true)
	}
}

extension Signal.Event {
	internal static var collect: Transformation<[Value], Error> {
		return collect { _, _ in false }
	}

	internal static func collect(count: Int) -> Transformation<[Value], Error> {
		precondition(count > 0)
		return collect { values in values.count == count }
	}

	internal static func collect(_ shouldEmit: @escaping (_ collectedValues: [Value]) -> Bool) -> Transformation<[Value], Error> {
		return { action, _ in
			let state = CollectState<Value>()

			return { event in
				switch event {
				case let .value(value):
					state.append(value)
					if shouldEmit(state.values) {
						action(.value(state.values))
						state.flush()
					}
				case .completed:
					if !state.isEmpty {
						action(.value(state.values))
					}
					action(.completed)
				case let .failed(error):
					action(.failed(error))
				case .interrupted:
					action(.interrupted)
				}
			}
		}
	}

	internal static func collect(_ shouldEmit: @escaping (_ collected: [Value], _ latest: Value) -> Bool) -> Transformation<[Value], Error> {
		return { action, _ in
			let state = CollectState<Value>()

			return { event in
				switch event {
				case let .value(value):
					if shouldEmit(state.values, value) {
						action(.value(state.values))
						state.flush()
					}
					state.append(value)
				case .completed:
					if !state.isEmpty {
						action(.value(state.values))
					}
					action(.completed)
				case let .failed(error):
					action(.failed(error))
				case .interrupted:
					action(.interrupted)
				}
			}
		}
	}

	/// Implementation detail of `combinePrevious`. A default argument of a `nil` initial
	/// is deliberately avoided, since in the case of `Value` being an optional, the
	/// `nil` literal would be materialized as `Optional<Value>.none` instead of `Value`,
	/// thus changing the semantic.
	internal static func combinePrevious(initial: Value?) -> Transformation<(Value, Value), Error> {
		return { action, _ in
			var previous = initial

			return { event in
				switch event {
				case let .value(value):
					if let previous = previous {
						action(.value((previous, value)))
					}
					previous = value
				case .completed:
					action(.completed)
				case let .failed(error):
					action(.failed(error))
				case .interrupted:
					action(.interrupted)
				}
			}
		}
	}

	internal static func skipRepeats(_ isEquivalent: @escaping (Value, Value) -> Bool) -> Transformation<Value, Error> {
		return { action, _ in
			var previous: Value?

			return { event in
				switch event {
				case let .value(value):
					if let previous = previous, isEquivalent(previous, value) {
						return
					}
					previous = value
					fallthrough
				case .completed, .interrupted, .failed:
					action(event)
				}
			}
		}
	}

	internal static func uniqueValues<Identity: Hashable>(_ transform: @escaping (Value) -> Identity) -> Transformation<Value, Error> {
		return { action, _ in
			var seenValues: Set<Identity> = []

			return { event in
				switch event {
				case let .value(value):
					let identity = transform(value)
					let (inserted, _) = seenValues.insert(identity)
					if inserted {
						fallthrough
					}

				case .failed, .completed, .interrupted:
					action(event)
				}
			}
		}
	}

	internal static func scan<U>(into initialResult: U, _ nextPartialResult: @escaping (inout U, Value) -> Void) -> Transformation<U, Error> {
		return { action, _ in
			var accumulator = initialResult

			return { event in
				action(event.map { value in
					nextPartialResult(&accumulator, value)
					return accumulator
				})
			}
		}
	}

	internal static func scan<U>(_ initialResult: U, _ nextPartialResult: @escaping (U, Value) -> U) -> Transformation<U, Error> {
		return scan(into: initialResult) { $0 = nextPartialResult($0, $1) }
	}

	internal static func reduce<U>(into initialResult: U, _ nextPartialResult: @escaping (inout U, Value) -> Void) -> Transformation<U, Error> {
		return { action, _ in
			var accumulator = initialResult

			return { event in
				switch event {
				case let .value(value):
					nextPartialResult(&accumulator, value)
				case .completed:
					action(.value(accumulator))
					action(.completed)
				case .interrupted:
					action(.interrupted)
				case let .failed(error):
					action(.failed(error))
				}
			}
		}
	}

	internal static func reduce<U>(_ initialResult: U, _ nextPartialResult: @escaping (U, Value) -> U) -> Transformation<U, Error> {
		return reduce(into: initialResult) { $0 = nextPartialResult($0, $1) }
	}

	internal static func observe(on scheduler: Scheduler) -> Transformation<Value, Error> {
		return { action, lifetime in
			lifetime.observeEnded {
				scheduler.schedule {
					action(.interrupted)
				}
			}

			return { event in
				scheduler.schedule {
					if !lifetime.hasEnded {
						action(event)
					}
				}
			}
		}
	}

	internal static func delay(_ interval: TimeInterval, on scheduler: DateScheduler) -> Transformation<Value, Error> {
		precondition(interval >= 0)

		return { action, lifetime in
			lifetime.observeEnded {
				scheduler.schedule {
					action(.interrupted)
				}
			}

			return { event in
				switch event {
				case .failed, .interrupted:
					scheduler.schedule {
						action(event)
					}

				case .value, .completed:
					let date = scheduler.currentDate.addingTimeInterval(interval)
					scheduler.schedule(after: date) {
						if !lifetime.hasEnded {
							action(event)
						}
					}
				}
			}
		}
	}

	internal static func throttle(_ interval: TimeInterval, on scheduler: DateScheduler) -> Transformation<Value, Error> {
		precondition(interval >= 0)

		return { action, lifetime in
			let state: Atomic<ThrottleState<Value>> = Atomic(ThrottleState())
			let schedulerDisposable = SerialDisposable()

			lifetime.observeEnded {
				schedulerDisposable.dispose()
				scheduler.schedule { action(.interrupted) }
			}

			return { event in
				guard let value = event.value else {
					schedulerDisposable.inner = scheduler.schedule {
						action(event)
					}
					return
				}

				let scheduleDate: Date = state.modify { state in
					state.pendingValue = value

					let proposedScheduleDate: Date
					if let previousDate = state.previousDate, previousDate.compare(scheduler.currentDate) != .orderedDescending {
						proposedScheduleDate = previousDate.addingTimeInterval(interval)
					} else {
						proposedScheduleDate = scheduler.currentDate
					}

					switch proposedScheduleDate.compare(scheduler.currentDate) {
					case .orderedAscending:
						return scheduler.currentDate

					case .orderedSame: fallthrough
					case .orderedDescending:
						return proposedScheduleDate
					}
				}

				schedulerDisposable.inner = scheduler.schedule(after: scheduleDate) {
					let pendingValue: Value? = state.modify { state in
						defer {
							if state.pendingValue != nil {
								state.pendingValue = nil
								state.previousDate = scheduleDate
							}
						}
						return state.pendingValue
					}

					if let pendingValue = pendingValue {
						action(.value(pendingValue))
					}
				}
			}
		}
	}

	internal static func debounce(_ interval: TimeInterval, on scheduler: DateScheduler) -> Transformation<Value, Error> {
		precondition(interval >= 0)

		return { action, lifetime in
			let d = SerialDisposable()

			lifetime.observeEnded {
				d.dispose()
				scheduler.schedule { action(.interrupted) }
			}

			return { event in
				switch event {
				case let .value(value):
					let date = scheduler.currentDate.addingTimeInterval(interval)
					d.inner = scheduler.schedule(after: date) {
						action(.value(value))
					}

				case .completed, .failed, .interrupted:
					d.inner = scheduler.schedule {
						action(event)
					}
				}
			}
		}
	}
}

private struct ThrottleState<Value> {
	var previousDate: Date?
	var pendingValue: Value?
}

extension Signal.Event where Error == NoError {
	internal static func promoteError<F>(_: F.Type) -> Transformation<Value, F> {
		return { action, _ in
			return { event in
				switch event {
				case let .value(value):
					action(.value(value))
				case .failed:
					fatalError("NoError is impossible to construct")
				case .completed:
					action(.completed)
				case .interrupted:
					action(.interrupted)
				}
			}
		}
	}
}

extension Signal.Event where Value == Never {
	internal static func promoteValue<U>(_: U.Type) -> Transformation<U, Error> {
		return { action, _ in
			return { event in
				switch event {
				case .value:
					fatalError("Never is impossible to construct")
				case let .failed(error):
					action(.failed(error))
				case .completed:
					action(.completed)
				case .interrupted:
					action(.interrupted)
				}
			}
		}
	}
}

private enum EventStreamStatus: Int32 {
	case alive
	case terminated
	case terminationBlocked
}

extension Signal.Event {
	/// Wrap the given event sink with the necessary synchronization logic so
	/// that it satisfies the `Signal` contract, specifically the serial event
	/// order and the support for recursively delivered terminal events.
	///
	/// Recursive events are disallowed for `value` events, but are permitted
	/// for termination events. Specifically:
	///
	/// - `interrupted`
	/// It can inadvertently be sent by downstream consumers as part of the
	/// `SignalProducer` mechanics.
	///
	/// - `completed`
	/// If a downstream consumer weakly references an object, invocation of
	/// such consumer may cause a race condition with its weak retain against
	/// the last strong release of the object. If the `Lifetime` of the
	/// object is being referenced by an upstream `take(during:)`, a
	/// signal recursion might occur.
	///
	/// So we would treat termination events specially. If it happens to
	/// occur while the `sendLock` is acquired, the observer call-out and
	/// the disposal would be delegated to the current sender, or
	/// occasionally one of the senders waiting on `sendLock`.
	internal static func makeSynchronizing(_ action: @escaping Signal.Observer.Action, disposable: Disposable? = nil) -> Signal.Observer.Action {
		let sendLock = Lock.make()
		let status = UnsafeAtomicState(EventStreamStatus.alive)
		let deallocator = ScopedDisposable(AnyDisposable(status.deinitialize))

		// No one loves IUO, but logically speaking it is always available when
		// stream state is `terminationBlocked`.
		//
		// This variable is only write once and subsequently read once.
		var terminalEvent: Signal.Event!

		return { [deallocator] event in
			// All `sendLock` holders for delivering values must invoke
			// `tryToCommitTermination` after releasing the lock. This ensures
			// the terminal event would eventually be picked up.
			@inline(__always)
			func tryToCommitTermination() {
				if status.is(.terminationBlocked) && sendLock.try() {
					// The transition CAS here acts as an acquire fence for
					// `terminalEvent`.
					let shouldTerminate = status.tryTransition(from: .terminationBlocked, to: .terminated)

					if shouldTerminate {
						action(terminalEvent)
						_ = deallocator
					}

					sendLock.unlock()

					if shouldTerminate {
						disposable?.dispose()
					}
				}
			}

			if case .value = event {
				guard status.is(.alive) else { return }

				sendLock.lock()
				action(event)
				sendLock.unlock()

				tryToCommitTermination()
			} else if status.tryTransition(from: .alive, to: .terminated) {
				// Gracefully ignore any terminal event other than the one
				// transitions the event stream away from the `alive` status.
				guard !sendLock.try() else {
					action(event)
					sendLock.unlock()
					disposable?.dispose()
					return
				}

				terminalEvent = event

				// The transition CAS here acts as a release fence for
				// `terminalEvent`.
				let succeeds = status.tryTransition(from: .terminated, to: .terminationBlocked)
				assert(succeeds)

				tryToCommitTermination()
			}
		}
	}
}<|MERGE_RESOLUTION|>--- conflicted
+++ resolved
@@ -175,7 +175,6 @@
 }
 
 extension Signal.Event {
-<<<<<<< HEAD
 	/// Event Transformation
 	///
 	/// Given an output sink and a upstream lifetime, an event transformation
@@ -193,7 +192,7 @@
 	///
 	/// When implementing operators with event transformations, one must
 	/// acknowledge that the output sink is not necessarily synchronized.
-	internal typealias Transformation<U, E: Swift.Error> = (@escaping Signal<U, E>.Observer.Action) -> Signal<Value, Error>.Observer.Action
+	internal typealias Transformation<U, E: Swift.Error> = (@escaping Signal<U, E>.Observer.Action, Lifetime) -> Signal<Value, Error>.Observer.Action
 
 	// Examples of ineligible operators (for now):
 	//
@@ -209,9 +208,6 @@
 	// 4. `on`
 	//    This operator performs side effect upon interruption.
 }
-=======
-	internal typealias Transformation<U, E: Swift.Error> = (@escaping Signal<U, E>.Observer.Action, Lifetime) -> Signal<Value, Error>.Observer.Action
->>>>>>> feac4d5c
 
 extension Signal.Event {
 	internal static func filter(_ isIncluded: @escaping (Value) -> Bool) -> Transformation<Value, Error> {

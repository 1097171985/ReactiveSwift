# master
*Please add new entries at the top.*

<<<<<<< HEAD
1. The `SignalProducer` internals have undergone a significant refactoring, which bootstraps the effort to reduce the overhead of constant producers and producer compositions. (#487, kudos to @andersio)
=======
# 2.0.1
1. Addressed the exceptionally high build time. (#495)
>>>>>>> f95b2e4b

1. New method ``retry(upTo:interval:on:)``. This delays retrying on failure by `interval` until hitting the `upTo` limitation.

1. Addressed the exceptionally high build time. (#495)

# 2.0.0
# 2.0.0-rc.3
1. `Lifetime.+=` which ties a `Disposable` to a `Lifetime`, is now part of the public API and is no longer deprecated.

1. Feedbacks from `isEnabled` to the state of the same `Action` no longer deadlocks if it does not constitute an infinite feedback loop. (#481, kudos to @andersio)

   Note that `isExecuting` already supports `Action` state feedback, and legitimate feedback loops would still deadlock.

# 2.0.0-rc.2
1. Fixed a deadlock upon disposal when combining operators, i.e. `zip` and `combineLatest`, are used. (#471, kudos to @stevebrambilla for catching the bug)

# 2.0.0-rc.1
1. If the input observer of a `Signal` deinitializes while the `Signal` has not yet terminated, an `interrupted` event would now be automatically sent. (#463, kudos to @andersio)

1. `ValidationResult` and `ValidatorOutput` have been renamed to `ValidatingProperty.Result` and `ValidatingProperty.Decision`, respectively. (#443)

1. Mitigated a race condition related to ARC in the `Signal` internal. (#456, kudos to @andersio)

1. Added new convenience initialisers to `Action` that make creating actions with state input properties easier. When creating an `Action` that is conditionally enabled based on an optional property, use the renamed `Action.init(unwrapping:execute:)` initialisers. (#455, kudos to @sharplet)

# 2.0.0-alpha.3
1. `combinePrevious` for `Signal` and `SignalProducer` no longer requires an initial value. The first tuple would be emitted as soon as the second value is received by the operator if no initial value is given. (#445, kudos to @andersio)

1. Fixed an impedance mismatch in the `Signal` internals that caused heap corruptions. (#449, kudos to @gparker42)

1. In Swift 3.2 or later, you may create `BindingTarget` for a key path of a specific object. (#440, kudos to @andersio)

# 2.0.0-alpha.2
1. In Swift 3.2 or later, you can use `map()` with the new Smart Key Paths. (#435, kudos to @sharplet)

1. When composing `Signal` and `SignalProducer` of inhabitable types, e.g. `Never` or `NoError`, ReactiveSwift now warns about operators that are illogical to use, and traps at runtime when such operators attempt to instantiate an instance. (#429, kudos to @andersio)

1. N-ary `SignalProducer` operators are now generic and accept any type that can be expressed as `SignalProducer`. (#410, kudos to @andersio)
   Types may conform to `SignalProducerConvertible` to be an eligible operand.

1. The performance of `SignalProducer` has been improved significantly. (#140, kudos to @andersio)

   All lifted `SignalProducer` operators no longer yield an extra `Signal`. As a result, the calling overhead of event delivery is generally reduced proportionally to the level of chaining of lifted operators.
   
1. `interrupted` now respects `observe(on:)`. (#140)

   When a produced `Signal` is interrupted, if `observe(on:)` is the last applied operator, `interrupted` would now be delivered on the `Scheduler` passed to `observe(on:)` just like other events.

1. Feedbacks from `isExecuting` to the state of the same `Action`, including all `enabledIf` convenience initializers, no longer deadlocks. (#400, kudos to @andersio)

1. `MutableProperty` now enforces exclusivity of access. (#419, kudos to @andersio)

   In other words, nested modification in `MutableProperty.modify` is now prohibited. Generally speaking, it should have extremely limited impact as in most cases the `MutableProperty` would have been deadlocked already.

1. `promoteError` can now infer the new error type from the context. (#413, kudos to @andersio)

# 2.0.0-alpha.1
This is the first alpha release of ReactiveSwift 2.0. It requires Swift 3.1 (Xcode 8.3).

## Changes
### Modified `Signal` lifetime semantics (#355)
The `Signal` lifetime semantics is modified to improve interoperability with memory debugging tools. ReactiveSwift 2.0 adopted a new `Signal` internal which does not exploit deliberate retain cycles that consequentially confuse memory debugging tools.

A `Signal` is now automatically and silently disposed of, when:

1. the `Signal`  is not retained and has no active observer; or
1.  **(New)** both the `Signal`  and its input observer are not retained.

It is expected that memory debugging tools would no longer report irrelevant negative leaks that were once caused by the ReactiveSwift internals.

### `SignalProducer` resource management (#334)
`SignalProducer` now uses `Lifetime` for resource management. You may observe the `Lifetime` for the disposal of the produced `Signal`.

```swift
let producer = SignalProducer<Int, NoError> { observer, lifetime in
    if let disposable = numbers.observe(observer) {
        lifetime.observeEnded(disposable.dispose)
    }
}
```

Two `Disposable`-accepting methods `Lifetime.Type.+=` and `Lifetime.add` are provided to aid migration, and are subject to removal in a future release.

### Signal and SignalProducer 
1. All `Signal` and `SignalProducer` operators now belongs to the respective concrete types. (#304)

   Custom operators should extend the concrete types directly. `SignalProtocol` and `SignalProducerProtocol` should be used only for constraining associated types.

1. `combineLatest` and `zip` are optimised to have a constant overhead regardless of arity, mitigating the possibility of stack overflow. (#345) 

1. `flatMap(_:transform:)` is renamed to `flatMap(_:_:)`. (#339)

1. `promoteErrors(_:)`is renamed to `promoteError(_:)`. (#408)

1. `Event` is renamed to `Signal.Event`. (#376)

1. `Observer` is renamed to `Signal.Observer`. (#376)

### Action

1. `Action(input:_:)`, `Action(_:)`, `Action(enabledIf:_:)` and `Action(state:enabledIf:_:)` are renamed to `Action(state:execute:)`, `Action(execute:)`, `Action(enabledIf:execute:)` and `Action(state:enabledIf:execute:)` respectively. (#325)

### Properties
1. The memory overhead of property composition has been considerably reduced. (#340)

### Bindings
1. The `BindingSource` now requires only a producer representation of `self`. (#359)

1. The `<~` operator overloads are now provided by `BindingTargetProvider`. (#359)

### Disposables
1. `SimpleDisposable` and `ActionDisposable` has been folded into `AnyDisposable`. (#412)

1. `CompositeDisposable.DisposableHandle` is replaced by `Disposable?`. (#363)

1. The `+=` operator overloads for `CompositeDisposable` are now hosted inside the concrete types. (#412)

### Bag

1. Improved the performance of `Bag`. (#354)

1. `RemovalToken` is renamed to `Bag.Token`. (#354)

### Schedulers

1. `Scheduler` gains a class bound. (#333)

### Lifetime

1. `Lifetime.ended` now uses the inhabitable `Never` as its value type. (#392)

### Atomic

1. `Signal` and `Atomic` now use `os_unfair_lock` when it is available. (#342)

## Additions
1. `FlattenStrategy.race` is introduced. (#233, kudos to @inamiy)

   `race` flattens whichever inner signal that first sends an event, and ignores the rest.

1. `FlattenStrategy.concurrent` is introduced. (#298, kudos to @andersio)

   `concurrent` starts and flattens inner signals according to the specified concurrency limit. If an inner signal is received after the limit is reached, it would be queued and drained later as the in-flight inner signals terminate.

1. New operators: `reduce(into:)` and `scan(into:)`. (#365, kudos to @ikesyo)
 
   These variants pass to the closure an `inout` reference to the accumulator, which helps the performance when a large value type is used, e.g. collection.

1. `Property(initial:then:)` gains overloads that accept a producer or signal of the wrapped value type when the value type is an `Optional`. (#396)

## Deprecations and Removals
1. The requirement `BindingSource.observe(_:during:)` and the implementations have been removed.

1. All Swift 2 (ReactiveCocoa 4) obsolete symbols have been removed.

1. All deprecated methods and protocols in ReactiveSwift 1.1.x are no longer available.

## Acknowledgement

Thank you to all of @ReactiveCocoa/reactiveswift and all our contributors, but especially to @andersio, @calebd, @eimantas, @ikesyo, @inamiy, @Marcocanc, @mdiep, @NachoSoto, @sharplet and @tjnet. ReactiveSwift is only possible due to the many hours of work that these individuals have volunteered. ❤️

# 1.1.3
## Deprecation
1. `observe(_:during:)` is now deprecated. It would be removed in ReactiveSwift 2.0.
    Use `take(during:)` and the relevant observation API of `Signal`, `SignalProducer` and `Property` instead. (#374)
    
# 1.1.2
## Changes
1. Fixed a rare occurrence of `interrupted` events being emitted by a `Property`. (#362)

# 1.1.1
## Changes
1. The properties `Signal.negated`, `SignalProducer.negated` and `Property.negated` are deprecated. Use its operator form `negate()` instead.

# 1.1
## Additions

#### General
1. New boolean operators: `and`, `or` and `negated`; available on `Signal<Bool, E>`, `SignalProducer<Bool, E>` and `Property<Bool, E>` types. (#160, kudos to @cristianames92)
2. New operator `filterMap`. (#232, kudos to @RuiAAPeres)
3. New operator `lazyMap(on:_:)`. It coalesces `value` events when they are emitted at a rate faster than the rate the given scheduler can handle. The transform is applied on only the coalesced and the uncontended values. (#240, kudos to @liscio)
4. New protocol `BindingTargetProvider`, which replaces `BindingTargetProtocol`. (#254, kudos to @andersio)

#### SignalProducer
5. New initializer `SignalProducer(_:)`, which takes a `@escaping () -> Value` closure. It is similar to `SignalProducer(value:)`, but it lazily evaluates the value every time the producer is started. (#240, kudos to @liscio)

#### Lifetime
6. New method `Lifetime.observeEnded(self:)`. This is now the recommended way to explicitly observe the end of a `Lifetime`. Use `Lifetime.ended` only if composition is needed. (#229, kudos to @andersio)
7. New factory method `Lifetime.make()`, which returns a tuple of `Lifetime` and `Lifetime.Token`. (#236, kudos to @sharplet)

#### Properties
8. `ValidatingProperty`: A mutable property that validates mutations before committing them. (#182, kudos to @andersio).
9. A new interactive UI playground: `ReactiveSwift-UIExamples.playground`. It demonstrates how `ValidatingProperty` can be used in an interactive form UI. (#182)

## Changes
1. Flattening a signal of `Sequence` no longer requires an explicit `FlattenStrategy`. (#199, kudos to @dmcrodrigues)
2. `BindingSourceProtocol` has been renamed to `BindingSource`. (#254)
3. `SchedulerProtocol` and `DateSchedulerProtocol` has been renamed to `Scheduler` and `DateScheduler`, respectively. (#257)
4. `take(during:)` now handles ended `Lifetime` properly. (#229)

## Deprecations
1. `AtomicProtocol` has been deprecated. (#279)
2. `ActionProtocol` has been deprecated. (#284)
3. `ObserverProtocol` has been deprecated. (#262)
4. `BindingTargetProtocol` has been deprecated. (#254)

# 1.0.1
## Changes
1. Fixed a couple of infinite feedback loops in `Action`. (#221)
2. Fixed a race condition of `Signal` which might result in a deadlock when a signal is sent a terminal event as a result of an observer of it being released. (#267)

Kudos to @mdiep, @sharplet and @andersio who helped review the pull requests.

# 1.0

This is the first major release of ReactiveSwift, a multi-platform, pure-Swift functional reactive programming library spun off from [ReactiveCocoa](https://github.com/ReactiveCocoa/ReactiveCocoa). As Swift continues to expand beyond Apple’s platforms, we hope that ReactiveSwift will see broader adoption. To learn more, please refer to ReactiveCocoa’s [CHANGELOG](https://github.com/ReactiveCocoa/ReactiveCocoa/blob/master/CHANGELOG.md).

Major changes since ReactiveCocoa 4 include:
- **Updated for Swift 3**
  
  APIs have been updated and renamed to adhere to the Swift 3 [API Design Guidelines](https://swift.org/documentation/api-design-guidelines/).
- **Signal Lifetime Semantics**
  
  `Signal`s now live and continue to emit events only while either (a) they have observers or (b) they are retained. This clears up a number of unexpected cases and makes Signals much less dangerous.
- **Reactive Proxies**
  
  Types can now declare conformance to `ReactiveExtensionsProvider` to expose a `reactive` property that’s generic over `self`. This property hosts reactive extensions to the type, such as the ones provided on `NotificationCenter` and `URLSession`.
- **Property Composition**
  
  `Property`s can now be composed. They expose many of the familiar operators from `Signal` and `SignalProducer`, including `map`, `flatMap`, `combineLatest`, etc.
- **Binding Primitives**
  
  `BindingTargetProtocol` and `BindingSourceProtocol` have been introduced to allow binding of observable instances to targets. `BindingTarget` is a new concrete type that can be used to wrap a settable but non-observable property.
- **Lifetime**
  
  `Lifetime` is introduced to represent the lifetime of any arbitrary reference type. This can be used with the new `take(during:)` operator, but also forms part of the new binding APIs.
- **Race-free Action**
  
   A new `Action` initializer `Action(state:enabledIf:_:)` has been introduced. It allows the latest value of any arbitrary property to be supplied to the execution closure in addition to the input from `apply(_:)`, while having the availability being derived from the property.
  
   This eliminates a data race in ReactiveCocoa 4.x, when both the `enabledIf` predicate and the execution closure depend on an overlapping set of properties.

Extensive use of Swift’s `@available` declaration has been used to ease migration from ReactiveCocoa 4. Xcode should have fix-its for almost all changes from older APIs.

Thank you to all of @ReactiveCocoa/ReactiveSwift and all our contributors, but especially to @andersio, @liscio, @mdiep, @nachosoto, and @sharplet. ReactiveSwift is only possible due to the many hours of work that these individuals have volunteered. ❤️<|MERGE_RESOLUTION|>--- conflicted
+++ resolved
@@ -1,12 +1,10 @@
 # master
 *Please add new entries at the top.*
 
-<<<<<<< HEAD
 1. The `SignalProducer` internals have undergone a significant refactoring, which bootstraps the effort to reduce the overhead of constant producers and producer compositions. (#487, kudos to @andersio)
-=======
+
 # 2.0.1
 1. Addressed the exceptionally high build time. (#495)
->>>>>>> f95b2e4b
 
 1. New method ``retry(upTo:interval:on:)``. This delays retrying on failure by `interval` until hitting the `upTo` limitation.
 

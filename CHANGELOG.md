# master
*Please add new entries at the top.*

<<<<<<< HEAD
1. New `debounce` parameter: `discardsWhenTerminated` (#287, kudos to @Qata)
=======
1. Result now interoperates with SignalProducer n-ary operators as a constant producer (#606, kudos to @Qata)
>>>>>>> 6bdca15f
1. New property operator: `filter` (#586, kudos to @iv-mexx)
1. New operator `merge(with:)` (#600, kudos to @ra1028)
1. New operator `map(value:)` (#601, kudos to @ra1028)
1. `SignalProducer.merge` now accepts any combination of `SignalProducerConvertible` conforming types (#610, kudos to @1028)
1. Bag can be created with the initial elements now (#609, kudos to @ra1028)

# 3.1.0
1. Fixed `schedule(after:interval:leeway:)` being cancelled when the returned `Disposable` is not retained. (#584, kudos to @jjoelson)

# 3.1.0-rc.1
1. Fixed a scenario of downstream interruptions being dropped. (#577, kudos to @andersio)

   Manual interruption of time shifted producers, including `delay`, `observe(on:)`, `throttle`, `debounce` and `lazyMap`, should discard outstanding events at best effort ASAP.

   But in ReactiveSwift 2.0 to 3.0, the manual interruption is ignored if the upstream producer has terminated. For example:

   ```swift
   // Completed upstream + `delay`.
   SignalProducer.empty
       .delay(10.0, on: QueueScheduler.main)
       .startWithCompleted { print("Value should have been discarded!") }
       .dispose()

   // Console(t+10): Value should have been discarded!
   ```

   The expected behavior has now been restored.

   Please note that, since ReactiveSwift 2.0, while the interruption is handled immediately, the `interrupted` event delivery is not synchronous — it generally respects the closest asynchronous operator applied, and delivers on that scheduler.

1. `SignalProducer.concat` now has an overload that accepts an error. (#564, kudos to @nmccann)

1. Fix some documentation errors (#560, kudos to @ikesyo)

# 3.0.0
1. Code Coverage is reenabled. (#553)
   For Carthage users, version 0.26.0 and later is required for building App Store compatible binaries.

# 3.0.0-rc.1
1. Fixed integer overflow for `DispatchTimeInterval` in FoundationExtensions.swift (#506)

# 3.0.0-alpha.1
1. `Signal` now uses `Lifetime` for resource management. (#404, kudos to @andersio)

   The `Signal` initialzer now accepts a generator closure that is passed with the input `Observer` and the `Lifetime` as its arguments. The original variant accepting a single-argument generator closure is now obselete. This is a source breaking change.
   
   ```swift
   // New: Add `Disposable`s to the `Lifetime`.
   let candies = Signal<U, E> { (observer: Signal<U, E>.Observer, lifetime: Lifetime) in
      lifetime += trickOrTreat.observe(observer)
   }
   
   // Obsolete: Returning a `Disposable`.
   let candies = Signal { (observer: Signal<U, E>.Observer) -> Disposable? in
      return trickOrTreat.observe(observer)
   }
   ```

1. `SignalProducer.startWithSignal` now returns the value of the setup closure. (#533, kudos to @Burgestrand)

# 2.1.0-alpha.2
1. Disabled code coverage data to allow app submissions with Xcode 9.0 (see https://github.com/Carthage/Carthage/issues/2056, kudos to @NachoSoto)

# 2.1.0-alpha.1
1. `Signal.Observer.action` has been deprecated. Use `Signal.Observer.send` instead. (#515)

1. Workaround an unexpected EGAGIN error being returned by pthread in 32-bit ARM debug builds. (#508)

1. The `SignalProducer` internals have undergone a significant refactoring, which bootstraps the effort to reduce the overhead of constant producers and producer compositions. (#487, kudos to @andersio)

# 2.0.1
1. Addressed the exceptionally high build time. (#495)

1. New method ``retry(upTo:interval:on:)``. This delays retrying on failure by `interval` until hitting the `upTo` limitation.

# 2.0.0-rc.3
1. `Lifetime.+=` which ties a `Disposable` to a `Lifetime`, is now part of the public API and is no longer deprecated.

1. Feedbacks from `isEnabled` to the state of the same `Action` no longer deadlocks if it does not constitute an infinite feedback loop. (#481, kudos to @andersio)

   Note that `isExecuting` already supports `Action` state feedback, and legitimate feedback loops would still deadlock.

# 2.0.0-rc.2
1. Fixed a deadlock upon disposal when combining operators, i.e. `zip` and `combineLatest`, are used. (#471, kudos to @stevebrambilla for catching the bug)

# 2.0.0-rc.1
1. If the input observer of a `Signal` deinitializes while the `Signal` has not yet terminated, an `interrupted` event would now be automatically sent. (#463, kudos to @andersio)

1. `ValidationResult` and `ValidatorOutput` have been renamed to `ValidatingProperty.Result` and `ValidatingProperty.Decision`, respectively. (#443)

1. Mitigated a race condition related to ARC in the `Signal` internal. (#456, kudos to @andersio)

1. Added new convenience initialisers to `Action` that make creating actions with state input properties easier. When creating an `Action` that is conditionally enabled based on an optional property, use the renamed `Action.init(unwrapping:execute:)` initialisers. (#455, kudos to @sharplet)

# 2.0.0-alpha.3
1. `combinePrevious` for `Signal` and `SignalProducer` no longer requires an initial value. The first tuple would be emitted as soon as the second value is received by the operator if no initial value is given. (#445, kudos to @andersio)

1. Fixed an impedance mismatch in the `Signal` internals that caused heap corruptions. (#449, kudos to @gparker42)

1. In Swift 3.2 or later, you may create `BindingTarget` for a key path of a specific object. (#440, kudos to @andersio)

# 2.0.0-alpha.2
1. In Swift 3.2 or later, you can use `map()` with the new Smart Key Paths. (#435, kudos to @sharplet)

1. When composing `Signal` and `SignalProducer` of inhabitable types, e.g. `Never` or `NoError`, ReactiveSwift now warns about operators that are illogical to use, and traps at runtime when such operators attempt to instantiate an instance. (#429, kudos to @andersio)

1. N-ary `SignalProducer` operators are now generic and accept any type that can be expressed as `SignalProducer`. (#410, kudos to @andersio)
   Types may conform to `SignalProducerConvertible` to be an eligible operand.

1. The performance of `SignalProducer` has been improved significantly. (#140, kudos to @andersio)

   All lifted `SignalProducer` operators no longer yield an extra `Signal`. As a result, the calling overhead of event delivery is generally reduced proportionally to the level of chaining of lifted operators.
   
1. `interrupted` now respects `observe(on:)`. (#140)

   When a produced `Signal` is interrupted, if `observe(on:)` is the last applied operator, `interrupted` would now be delivered on the `Scheduler` passed to `observe(on:)` just like other events.

1. Feedbacks from `isExecuting` to the state of the same `Action`, including all `enabledIf` convenience initializers, no longer deadlocks. (#400, kudos to @andersio)

1. `MutableProperty` now enforces exclusivity of access. (#419, kudos to @andersio)

   In other words, nested modification in `MutableProperty.modify` is now prohibited. Generally speaking, it should have extremely limited impact as in most cases the `MutableProperty` would have been deadlocked already.

1. `promoteError` can now infer the new error type from the context. (#413, kudos to @andersio)

# 2.0.0-alpha.1
This is the first alpha release of ReactiveSwift 2.0. It requires Swift 3.1 (Xcode 8.3).

## Changes
### Modified `Signal` lifetime semantics (#355)
The `Signal` lifetime semantics is modified to improve interoperability with memory debugging tools. ReactiveSwift 2.0 adopted a new `Signal` internal which does not exploit deliberate retain cycles that consequentially confuse memory debugging tools.

A `Signal` is now automatically and silently disposed of, when:

1. the `Signal`  is not retained and has no active observer; or
1.  **(New)** both the `Signal`  and its input observer are not retained.

It is expected that memory debugging tools would no longer report irrelevant negative leaks that were once caused by the ReactiveSwift internals.

### `SignalProducer` resource management (#334)
`SignalProducer` now uses `Lifetime` for resource management. You may observe the `Lifetime` for the disposal of the produced `Signal`.

```swift
let producer = SignalProducer<Int, NoError> { observer, lifetime in
    if let disposable = numbers.observe(observer) {
        lifetime.observeEnded(disposable.dispose)
    }
}
```

Two `Disposable`-accepting methods `Lifetime.Type.+=` and `Lifetime.add` are provided to aid migration, and are subject to removal in a future release.

### Signal and SignalProducer 
1. All `Signal` and `SignalProducer` operators now belongs to the respective concrete types. (#304)

   Custom operators should extend the concrete types directly. `SignalProtocol` and `SignalProducerProtocol` should be used only for constraining associated types.

1. `combineLatest` and `zip` are optimised to have a constant overhead regardless of arity, mitigating the possibility of stack overflow. (#345) 

1. `flatMap(_:transform:)` is renamed to `flatMap(_:_:)`. (#339)

1. `promoteErrors(_:)`is renamed to `promoteError(_:)`. (#408)

1. `Event` is renamed to `Signal.Event`. (#376)

1. `Observer` is renamed to `Signal.Observer`. (#376)

### Action

1. `Action(input:_:)`, `Action(_:)`, `Action(enabledIf:_:)` and `Action(state:enabledIf:_:)` are renamed to `Action(state:execute:)`, `Action(execute:)`, `Action(enabledIf:execute:)` and `Action(state:enabledIf:execute:)` respectively. (#325)

### Properties
1. The memory overhead of property composition has been considerably reduced. (#340)

### Bindings
1. The `BindingSource` now requires only a producer representation of `self`. (#359)

1. The `<~` operator overloads are now provided by `BindingTargetProvider`. (#359)

### Disposables
1. `SimpleDisposable` and `ActionDisposable` has been folded into `AnyDisposable`. (#412)

1. `CompositeDisposable.DisposableHandle` is replaced by `Disposable?`. (#363)

1. The `+=` operator overloads for `CompositeDisposable` are now hosted inside the concrete types. (#412)

### Bag

1. Improved the performance of `Bag`. (#354)

1. `RemovalToken` is renamed to `Bag.Token`. (#354)

### Schedulers

1. `Scheduler` gains a class bound. (#333)

### Lifetime

1. `Lifetime.ended` now uses the inhabitable `Never` as its value type. (#392)

### Atomic

1. `Signal` and `Atomic` now use `os_unfair_lock` when it is available. (#342)

## Additions
1. `FlattenStrategy.race` is introduced. (#233, kudos to @inamiy)

   `race` flattens whichever inner signal that first sends an event, and ignores the rest.

1. `FlattenStrategy.concurrent` is introduced. (#298, kudos to @andersio)

   `concurrent` starts and flattens inner signals according to the specified concurrency limit. If an inner signal is received after the limit is reached, it would be queued and drained later as the in-flight inner signals terminate.

1. New operators: `reduce(into:)` and `scan(into:)`. (#365, kudos to @ikesyo)
 
   These variants pass to the closure an `inout` reference to the accumulator, which helps the performance when a large value type is used, e.g. collection.

1. `Property(initial:then:)` gains overloads that accept a producer or signal of the wrapped value type when the value type is an `Optional`. (#396)

## Deprecations and Removals
1. The requirement `BindingSource.observe(_:during:)` and the implementations have been removed.

1. All Swift 2 (ReactiveCocoa 4) obsolete symbols have been removed.

1. All deprecated methods and protocols in ReactiveSwift 1.1.x are no longer available.

## Acknowledgement

Thank you to all of @ReactiveCocoa/reactiveswift and all our contributors, but especially to @andersio, @calebd, @eimantas, @ikesyo, @inamiy, @Marcocanc, @mdiep, @NachoSoto, @sharplet and @tjnet. ReactiveSwift is only possible due to the many hours of work that these individuals have volunteered. ❤️

# 1.1.3
## Deprecation
1. `observe(_:during:)` is now deprecated. It would be removed in ReactiveSwift 2.0.
    Use `take(during:)` and the relevant observation API of `Signal`, `SignalProducer` and `Property` instead. (#374)
    
# 1.1.2
## Changes
1. Fixed a rare occurrence of `interrupted` events being emitted by a `Property`. (#362)

# 1.1.1
## Changes
1. The properties `Signal.negated`, `SignalProducer.negated` and `Property.negated` are deprecated. Use its operator form `negate()` instead.

# 1.1
## Additions

#### General
1. New boolean operators: `and`, `or` and `negated`; available on `Signal<Bool, E>`, `SignalProducer<Bool, E>` and `Property<Bool, E>` types. (#160, kudos to @cristianames92)
2. New operator `filterMap`. (#232, kudos to @RuiAAPeres)
3. New operator `lazyMap(on:_:)`. It coalesces `value` events when they are emitted at a rate faster than the rate the given scheduler can handle. The transform is applied on only the coalesced and the uncontended values. (#240, kudos to @liscio)
4. New protocol `BindingTargetProvider`, which replaces `BindingTargetProtocol`. (#254, kudos to @andersio)

#### SignalProducer
5. New initializer `SignalProducer(_:)`, which takes a `@escaping () -> Value` closure. It is similar to `SignalProducer(value:)`, but it lazily evaluates the value every time the producer is started. (#240, kudos to @liscio)

#### Lifetime
6. New method `Lifetime.observeEnded(self:)`. This is now the recommended way to explicitly observe the end of a `Lifetime`. Use `Lifetime.ended` only if composition is needed. (#229, kudos to @andersio)
7. New factory method `Lifetime.make()`, which returns a tuple of `Lifetime` and `Lifetime.Token`. (#236, kudos to @sharplet)

#### Properties
8. `ValidatingProperty`: A mutable property that validates mutations before committing them. (#182, kudos to @andersio).
9. A new interactive UI playground: `ReactiveSwift-UIExamples.playground`. It demonstrates how `ValidatingProperty` can be used in an interactive form UI. (#182)

## Changes
1. Flattening a signal of `Sequence` no longer requires an explicit `FlattenStrategy`. (#199, kudos to @dmcrodrigues)
2. `BindingSourceProtocol` has been renamed to `BindingSource`. (#254)
3. `SchedulerProtocol` and `DateSchedulerProtocol` has been renamed to `Scheduler` and `DateScheduler`, respectively. (#257)
4. `take(during:)` now handles ended `Lifetime` properly. (#229)

## Deprecations
1. `AtomicProtocol` has been deprecated. (#279)
2. `ActionProtocol` has been deprecated. (#284)
3. `ObserverProtocol` has been deprecated. (#262)
4. `BindingTargetProtocol` has been deprecated. (#254)

# 1.0.1
## Changes
1. Fixed a couple of infinite feedback loops in `Action`. (#221)
2. Fixed a race condition of `Signal` which might result in a deadlock when a signal is sent a terminal event as a result of an observer of it being released. (#267)

Kudos to @mdiep, @sharplet and @andersio who helped review the pull requests.

# 1.0

This is the first major release of ReactiveSwift, a multi-platform, pure-Swift functional reactive programming library spun off from [ReactiveCocoa](https://github.com/ReactiveCocoa/ReactiveCocoa). As Swift continues to expand beyond Apple’s platforms, we hope that ReactiveSwift will see broader adoption. To learn more, please refer to ReactiveCocoa’s [CHANGELOG](https://github.com/ReactiveCocoa/ReactiveCocoa/blob/master/CHANGELOG.md).

Major changes since ReactiveCocoa 4 include:
- **Updated for Swift 3**
  
  APIs have been updated and renamed to adhere to the Swift 3 [API Design Guidelines](https://swift.org/documentation/api-design-guidelines/).
- **Signal Lifetime Semantics**
  
  `Signal`s now live and continue to emit events only while either (a) they have observers or (b) they are retained. This clears up a number of unexpected cases and makes Signals much less dangerous.
- **Reactive Proxies**
  
  Types can now declare conformance to `ReactiveExtensionsProvider` to expose a `reactive` property that’s generic over `self`. This property hosts reactive extensions to the type, such as the ones provided on `NotificationCenter` and `URLSession`.
- **Property Composition**
  
  `Property`s can now be composed. They expose many of the familiar operators from `Signal` and `SignalProducer`, including `map`, `flatMap`, `combineLatest`, etc.
- **Binding Primitives**
  
  `BindingTargetProtocol` and `BindingSourceProtocol` have been introduced to allow binding of observable instances to targets. `BindingTarget` is a new concrete type that can be used to wrap a settable but non-observable property.
- **Lifetime**
  
  `Lifetime` is introduced to represent the lifetime of any arbitrary reference type. This can be used with the new `take(during:)` operator, but also forms part of the new binding APIs.
- **Race-free Action**
  
   A new `Action` initializer `Action(state:enabledIf:_:)` has been introduced. It allows the latest value of any arbitrary property to be supplied to the execution closure in addition to the input from `apply(_:)`, while having the availability being derived from the property.
  
   This eliminates a data race in ReactiveCocoa 4.x, when both the `enabledIf` predicate and the execution closure depend on an overlapping set of properties.

Extensive use of Swift’s `@available` declaration has been used to ease migration from ReactiveCocoa 4. Xcode should have fix-its for almost all changes from older APIs.

Thank you to all of @ReactiveCocoa/ReactiveSwift and all our contributors, but especially to @andersio, @liscio, @mdiep, @nachosoto, and @sharplet. ReactiveSwift is only possible due to the many hours of work that these individuals have volunteered. ❤️<|MERGE_RESOLUTION|>--- conflicted
+++ resolved
@@ -1,11 +1,8 @@
 # master
 *Please add new entries at the top.*
 
-<<<<<<< HEAD
 1. New `debounce` parameter: `discardsWhenTerminated` (#287, kudos to @Qata)
-=======
 1. Result now interoperates with SignalProducer n-ary operators as a constant producer (#606, kudos to @Qata)
->>>>>>> 6bdca15f
 1. New property operator: `filter` (#586, kudos to @iv-mexx)
 1. New operator `merge(with:)` (#600, kudos to @ra1028)
 1. New operator `map(value:)` (#601, kudos to @ra1028)

--- conflicted
+++ resolved
@@ -26,27 +26,7 @@
 
 @implementation NSObject (RACKVOWrapper)
 
-<<<<<<< HEAD
-- (id)rac_addObserver:(NSObject *)observer forKeyPath:(NSString *)keyPath options:(NSKeyValueObservingOptions)options queue:(NSOperationQueue *)queue block:(void (^)(id observer, NSDictionary *change))block {
-=======
-- (void)rac_customDealloc {
-	NSSet *trampolines;
-	
-	@synchronized (self) {
-		trampolines = [self.RACKVOTrampolines copy];
-		self.RACKVOTrampolines = nil;
-	}
-
-	// If we're currently delivering a KVO callback then niling the trampoline
-	// set might not dealloc the trampoline and therefore make them be
-	// dealloc'd. So we need to manually stop observing on all of them as well.
-	[trampolines makeObjectsPerformSelector:@selector(stopObserving)];
-
-	[self rac_customDealloc];
-}
-
 - (RACKVOTrampoline *)rac_addObserver:(NSObject *)observer forKeyPath:(NSString *)keyPath options:(NSKeyValueObservingOptions)options block:(RACKVOBlock)block {
->>>>>>> 32cc3160
 	void (^swizzle)(Class) = ^(Class classToSwizzle){
 		NSString *className = NSStringFromClass(classToSwizzle);
 		if ([swizzledClasses() containsObject:className]) return;
